--- conflicted
+++ resolved
@@ -1,21 +1,7 @@
 import argparse
 from dataclasses import dataclass, field
 from typing import Dict, Any
-<<<<<<< HEAD
-
-from ..data import (
-    QUESTIONANSWERING,
-    SUMMARIZATION,
-    SEQREGRESSION,
-    SEQCLASSIFICATION,
-    NLG_TASKS,
-    QUESTIONANSWERING
-)
-# =======
-=======
->>>>>>> 2f5d6169
 from ..data import SUMMARIZATION, SEQREGRESSION, SEQCLASSIFICATION, NLG_TASKS
-# >>>>>>> upstream/main
 
 
 def load_default_huggingface_metric_for_task(task):
