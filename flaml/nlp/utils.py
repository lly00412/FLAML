import argparse
from dataclasses import dataclass, field
from typing import Dict, Any

<<<<<<< HEAD
from ..data import (
    QUESTIONANSWERING,
    SUMMARIZATION,
    SEQREGRESSION,
    SEQCLASSIFICATION,
    NLG_TASKS,
    QUESTIONANSWERING
)
=======
from ..data import SUMMARIZATION, SEQREGRESSION, SEQCLASSIFICATION, NLG_TASKS
>>>>>>> ee3162e2


def load_default_huggingface_metric_for_task(task):
    if task == SEQCLASSIFICATION:
        return "accuracy", "max"
    elif task == SEQREGRESSION:
        return "rmse", "max"
    elif task == SUMMARIZATION:
<<<<<<< HEAD
        return "rouge"
    elif task == QUESTIONANSWERING:
        return "squad"
=======
        return "rouge", "max"
>>>>>>> ee3162e2
    # TODO: elif task == your task, return the default metric name for your task,
    #  e.g., if task == MULTIPLECHOICE, return "accuracy"
    #  notice this metric name has to be in ['accuracy', 'bertscore', 'bleu', 'bleurt',
    #  'cer', 'chrf', 'code_eval', 'comet', 'competition_math', 'coval', 'cuad',
    #  'f1', 'gleu', 'glue', 'google_bleu', 'indic_glue', 'matthews_correlation',
    #  'meteor', 'pearsonr', 'precision', 'recall', 'rouge', 'sacrebleu', 'sari',
    #  'seqeval', 'spearmanr', 'squad', 'squad_v2', 'super_glue', 'ter', 'wer',
    #  'wiki_split', 'xnli']


global tokenized_column_names


def tokenize_text(X, Y=None, task=None, custom_hpo_args=None):
    if task in (SEQCLASSIFICATION, SEQREGRESSION):
<<<<<<< HEAD
        return tokenize_text_seqclassification(X, custom_hpo_task)
    # TODO: elif task == your task, return the tokenized result
    #  for example, if your task == MULTIPLE CHOICE, you should
    #  create a function named tokenize_text_multiplechoice(X, custom_hpo_args)
    #  and what it does is the same as preprocess_function at
    #  https://github.com/huggingface/transformers/blob/master/examples/pytorch/multiple-choice/run_swag.py#L329
#     elif task == QUESTIONANSWERING:
#         return tokenize_text_questionanswering(X, custom_hpo_task)

# def tokenize_text_questionanswering(X, custom_hpo_args, is_train=True):
#     https://github.com/huggingface/transformers/blob/84ea427f460ffc8d2ddc08a341ccda076c24fc1f/examples/legacy/question-answering/run_squad.py
#     from transformers import AutoTokenizer
#     tokenizer = AutoTokenizer.from_pretrained(
#         custom_hpo_args.model_path,
#         use_fast=True,
#     )
#     column_names = X.column_names
#     question_column_name = "question" if "question" in column_names else column_names[0]
#     context_column_name = "context" if "context" in column_names else column_names[1]
#     answer_column_name = "answers" if "answers" in column_names else column_names[2]
#     # rm left whitespace
#     X[question_column_name] = [q.lstrip() for q in X[question_column_name]]
#     pad_on_right = tokenizer.padding_side == "right"
#     # set max_seq_length
#     max_seq_length = min(custom_hpo_args.max_seq_length, tokenizer.model_max_length)
#     pass
=======
        X_tokenized, _ = tokenize_onedataframe(
            X, this_tokenizer=None, task=task, custom_hpo_args=custom_hpo_args
        )
        return X_tokenized, None
    elif task in NLG_TASKS:
        return tokenize_seq2seq(X, Y, task=task, custom_hpo_args=custom_hpo_args)


def tokenize_seq2seq(X, Y, task=None, custom_hpo_args=None):
    model_inputs, tokenizer = tokenize_onedataframe(
        X,
        this_tokenizer=None,
        task=task,
        custom_hpo_args=custom_hpo_args,
    )
    labels = None
    if Y is not None:
        labels, _ = tokenize_onedataframe(
            Y.to_frame(),
            this_tokenizer=tokenizer,
            task=task,
            custom_hpo_args=custom_hpo_args,
        )
        labels["label"] = [
            [(each_l if each_l != tokenizer.pad_token_id else -100) for each_l in label]
            for label in labels["input_ids"]
        ]
        labels = labels.drop(
            columns=["attention_mask", "input_ids", "decoder_input_ids"]
        )
    return model_inputs, labels
>>>>>>> ee3162e2


def tokenize_onedataframe(
    X,
    this_tokenizer=None,
    task=None,
    custom_hpo_args=None,
):
    from transformers import AutoTokenizer
    import pandas

    global tokenized_column_names

    if this_tokenizer:
        with this_tokenizer.as_target_tokenizer():
            d = X.apply(
                lambda x: tokenize_row(
                    x,
                    this_tokenizer,
                    prefix=("",) if task is SUMMARIZATION else None,
                    task=task,
                    custom_hpo_args=custom_hpo_args,
                ),
                axis=1,
                result_type="expand",
            )
    else:
        this_tokenizer = AutoTokenizer.from_pretrained(
            custom_hpo_args.model_path, use_fast=True
        )
        d = X.apply(
            lambda x: tokenize_row(
                x,
                this_tokenizer,
                prefix=("summarize: ",) if task is SUMMARIZATION else None,
                task=task,
                custom_hpo_args=custom_hpo_args,
            ),
            axis=1,
            result_type="expand",
        )
    X_tokenized = pandas.DataFrame(columns=tokenized_column_names)
    X_tokenized[tokenized_column_names] = d
    return X_tokenized, this_tokenizer


def postprocess_text(preds, labels):
    import nltk

    nltk.download("punkt")
    preds = [pred.strip() for pred in preds]
    labels = [label.strip() for label in labels]

    # rougeLSum expects newline after each sentence
    preds = ["\n".join(nltk.sent_tokenize(pred)) for pred in preds]
    labels = ["\n".join(nltk.sent_tokenize(label)) for label in labels]

    return preds, labels


def tokenize_row(
    this_row, this_tokenizer, prefix=None, task=None, custom_hpo_args=None
):
    global tokenized_column_names
    assert (
        "max_seq_length" in custom_hpo_args.__dict__
    ), "max_seq_length must be provided for glue"

    if prefix:
        this_row = tuple(["".join(x) for x in zip(prefix, this_row)])

    tokenized_example = this_tokenizer(
        *tuple(this_row),
        padding="max_length",
        max_length=custom_hpo_args.max_seq_length,
        truncation=True,
    )
    if task in NLG_TASKS:
        tokenized_example["decoder_input_ids"] = tokenized_example["input_ids"]
    tokenized_column_names = sorted(tokenized_example.keys())
    return [tokenized_example[x] for x in tokenized_column_names]


def separate_config(config, task):
    if task in NLG_TASKS:
        from transformers import Seq2SeqTrainingArguments, TrainingArguments

        trainargs_class_list = [Seq2SeqTrainingArguments, TrainingArguments]
    else:
        from transformers import TrainingArguments

        trainargs_class_list = [TrainingArguments]

    training_args_config = {}
    per_model_config = {}

    for key, val in config.items():
        is_in_training_args = any(key in x.__dict__ for x in trainargs_class_list)
        if is_in_training_args:
            training_args_config[key] = val
        else:
            per_model_config[key] = val

    return training_args_config, per_model_config


def get_num_labels(task, y_train):
    from ..data import SEQCLASSIFICATION, SEQREGRESSION

    if task == SEQREGRESSION:
        return 1
    elif task == SEQCLASSIFICATION:
        return len(set(y_train))
    else:
        return None


def _clean_value(value: Any) -> str:
    if isinstance(value, float):
        return "{:.5}".format(value)
    else:
        return str(value).replace("/", "_")


def format_vars(resolved_vars: Dict) -> str:
    """Formats the resolved variable dict into a single string."""
    out = []
    for path, value in sorted(resolved_vars.items()):
        if path[0] in ["run", "env", "resources_per_trial"]:
            continue  # TrialRunner already has these in the experiment_tag
        pieces = []
        last_string = True
        for k in path[::-1]:
            if isinstance(k, int):
                pieces.append(str(k))
            elif last_string:
                last_string = False
                pieces.append(k)
        pieces.reverse()
        out.append(_clean_value("_".join(pieces)) + "=" + _clean_value(value))
    return ",".join(out)


counter = 0


def date_str():
    from datetime import datetime

    return datetime.today().strftime("%Y-%m-%d_%H-%M-%S")


def _generate_dirname(experiment_tag, trial_id):
    generated_dirname = f"train_{str(trial_id)}_{experiment_tag}"
    generated_dirname = generated_dirname[:130]
    generated_dirname += f"_{date_str()}"
    return generated_dirname.replace("/", "_")


def get_logdir_name(dirname, local_dir):
    import os

    local_dir = os.path.expanduser(local_dir)
    logdir = os.path.join(local_dir, dirname)
    return logdir


def get_trial_fold_name(local_dir, trial_config, trial_id):
    global counter
    counter = counter + 1
    experiment_tag = "{0}_{1}".format(str(counter), format_vars(trial_config))
    logdir = get_logdir_name(
        _generate_dirname(experiment_tag, trial_id=trial_id), local_dir
    )
    return logdir


def load_model(checkpoint_path, task, num_labels, per_model_config=None):
    from transformers import AutoConfig
    from .huggingface.switch_head_auto import (
        AutoSeqClassificationHead,
        MODEL_CLASSIFICATION_HEAD_MAPPING,
    )
    from ..data import SEQCLASSIFICATION, SEQREGRESSION

    this_model_type = AutoConfig.from_pretrained(checkpoint_path).model_type
    this_vocab_size = AutoConfig.from_pretrained(checkpoint_path).vocab_size

    def get_this_model(task):
        from transformers import AutoModelForSequenceClassification
        from transformers import AutoModelForSeq2SeqLM

        if task in (SEQCLASSIFICATION, SEQREGRESSION):
            return AutoModelForSequenceClassification.from_pretrained(
                checkpoint_path, config=model_config
            )
        elif task in NLG_TASKS:
            return AutoModelForSeq2SeqLM.from_pretrained(
                checkpoint_path, config=model_config
            )

    def is_pretrained_model_in_classification_head_list(model_type):
        return model_type in MODEL_CLASSIFICATION_HEAD_MAPPING

    def _set_model_config(checkpoint_path):
        if task in (SEQCLASSIFICATION, SEQREGRESSION):
            if per_model_config:
                model_config = AutoConfig.from_pretrained(
                    checkpoint_path,
                    num_labels=model_config_num_labels,
                    **per_model_config,
                )
            else:
                model_config = AutoConfig.from_pretrained(
                    checkpoint_path, num_labels=model_config_num_labels
                )
            return model_config
        else:
            if per_model_config:
                model_config = AutoConfig.from_pretrained(
                    checkpoint_path,
                    **per_model_config,
                )
            else:
                model_config = AutoConfig.from_pretrained(checkpoint_path)
            return model_config

    if task == SEQCLASSIFICATION:
        num_labels_old = AutoConfig.from_pretrained(checkpoint_path).num_labels
        if is_pretrained_model_in_classification_head_list(this_model_type):
            model_config_num_labels = num_labels_old
        else:
            model_config_num_labels = num_labels
        model_config = _set_model_config(checkpoint_path)

        if is_pretrained_model_in_classification_head_list(this_model_type):
            if num_labels != num_labels_old:
                this_model = get_this_model(task)
                model_config.num_labels = num_labels
                this_model.num_labels = num_labels
                this_model.classifier = (
                    AutoSeqClassificationHead.from_model_type_and_config(
                        this_model_type, model_config
                    )
                )
            else:
                this_model = get_this_model(task)
        else:
            this_model = get_this_model(task)
        this_model.resize_token_embeddings(this_vocab_size)
        return this_model
    else:
        if task == SEQREGRESSION:
            model_config_num_labels = 1
        model_config = _set_model_config(checkpoint_path)
        this_model = get_this_model(task)
        return this_model


def compute_checkpoint_freq(
    train_data_size,
    custom_hpo_args,
    num_train_epochs,
    batch_size,
):
    ckpt_step_freq = (
        int(
            min(num_train_epochs, 1)
            * train_data_size
            / batch_size
            / custom_hpo_args.ckpt_per_epoch
        )
        + 1
    )
    return ckpt_step_freq


@dataclass
class HPOArgs:
    """The HPO setting.

    Args:
        output_dir (str): data root directory for outputing the log, etc.
        model_path (str, optional, defaults to "facebook/muppet-roberta-base"): A string,
            the path of the language model file, either a path from huggingface
            model card huggingface.co/models, or a local path for the model.
        fp16 (bool, optional, defaults to "False"): A bool, whether to use FP16.
        max_seq_length (int, optional, defaults to 128): An integer, the max length of the sequence.
        ckpt_per_epoch (int, optional, defaults to 1): An integer, the number of checkpoints per epoch.

    """

    output_dir: str = field(
        default="data/output/", metadata={"help": "data dir", "required": True}
    )

    model_path: str = field(
        default="facebook/muppet-roberta-base",
        metadata={"help": "model path model for HPO"},
    )

    fp16: bool = field(default=True, metadata={"help": "whether to use the FP16 mode"})

    max_seq_length: int = field(default=128, metadata={"help": "max seq length"})

    ckpt_per_epoch: int = field(default=1, metadata={"help": "checkpoint per epoch"})

    @staticmethod
    def load_args():
        from dataclasses import fields

        arg_parser = argparse.ArgumentParser()
        for each_field in fields(HPOArgs):
            print(each_field)
            arg_parser.add_argument(
                "--" + each_field.name,
                type=each_field.type,
                help=each_field.metadata["help"],
                required=each_field.metadata["required"]
                if "required" in each_field.metadata
                else False,
                choices=each_field.metadata["choices"]
                if "choices" in each_field.metadata
                else None,
                default=each_field.default,
            )
        console_args, unknown = arg_parser.parse_known_args()
        return console_args

@dataclass
class DISTILHPOArgs:
    """The HPO setting

    Args:
        output_dir (:obj:`str`):
            data root directory for outputing the log, etc.
        model_path (:obj:`str`, `optional`, defaults to :obj:`facebook/muppet-roberta-base`):
            A string, the path of the language model file, either a path from huggingface
            model card huggingface.co/models, or a local path for the model
        fp16 (:obj:`bool`, `optional`, defaults to :obj:`False`):
            A bool, whether to use FP16
        max_seq_length (:obj:`int`, `optional`, defaults to :obj:`128`):
            An integer, the max length of the sequence
        ckpt_per_epoch (:obj:`int`, `optional`, defaults to :obj:`1`):
            An integer, the number of checkpoints per epoch

    """
    force: bool = field(
        default=False,
        metadata={"action":"store_true", "help":"Overwrite output_dir if it already exists."})

    output_dir: str = field(
        default="data/output/", metadata={"help": "data dir", "required": True}
    )

    student_pretrained_weights_path: str = field(
        default=None,
        metadata={"help": "Load student initialization checkpoint."},)

    temperature: float = field(
        default=2.0,
        metadata={"help": "Temperature for the softmax temperature"}, )

    mlm: bool = field(
        default=True,
        metadata={"action": "store_false", "help": "The LM step: MLM or CLM. If `mlm` is True, the MLM is used over CLM."})

    restrict_ce_to_mask: bool = field(
        default=False,
        metadata={"action": "store_true", "help": "If true, compute the distilation loss only the [MLM] prediction distribution."})

    freeze_pos_embs: bool = field(
        default=False,
        metadata={"action": "store_true", "help": "Freeze positional embeddings during distillation. For student_type in ['roberta', 'gpt2'] only."})

    freeze_token_type_embds: bool = field(
        default=False,
        metadata={"action": "store_true", "help": "Freeze token type embeddings during distillation if existent. For student_type in ['roberta'] only."})

    group_by_size: bool = field(
        default=True,
        metadata={"action": "store_false", "help": "If true, group sequences that have similar length into the same batch. Default is true."})

    gradient_accumulation_steps: int = field(
        default=50,
        metadata={"help": "Gradient accumulation for larger training batches."},
    )

    fp16: bool = field(default=True, metadata={"help": "whether to use the FP16 mode"})

    max_seq_length: int = field(default=128, metadata={"help": "max seq length"})

    ckpt_per_epoch: int = field(default=1, metadata={"help": "checkpoint per epoch"})

    @staticmethod
    def load_args():
        from dataclasses import fields

        arg_parser = argparse.ArgumentParser()
        for each_field in fields(DISTILHPOArgs):
            print(each_field)
            arg_parser.add_argument(
                "--" + each_field.name,
                type=each_field.type,
                help=each_field.metadata["help"],
                required=each_field.metadata["required"]
                if "required" in each_field.metadata
                else False,
                choices=each_field.metadata["choices"]
                if "choices" in each_field.metadata
                else None,
                action=each_field.metadata["action"]
                if "action" in each_field.metadata
                else None,
                default=each_field.default,
            )
        console_args, unknown = arg_parser.parse_known_args()
        return console_args<|MERGE_RESOLUTION|>--- conflicted
+++ resolved
@@ -2,7 +2,6 @@
 from dataclasses import dataclass, field
 from typing import Dict, Any
 
-<<<<<<< HEAD
 from ..data import (
     QUESTIONANSWERING,
     SUMMARIZATION,
@@ -11,9 +10,9 @@
     NLG_TASKS,
     QUESTIONANSWERING
 )
-=======
-from ..data import SUMMARIZATION, SEQREGRESSION, SEQCLASSIFICATION, NLG_TASKS
->>>>>>> ee3162e2
+# =======
+# from ..data import SUMMARIZATION, SEQREGRESSION, SEQCLASSIFICATION, NLG_TASKS
+# >>>>>>> upstream/main
 
 
 def load_default_huggingface_metric_for_task(task):
@@ -22,13 +21,10 @@
     elif task == SEQREGRESSION:
         return "rmse", "max"
     elif task == SUMMARIZATION:
-<<<<<<< HEAD
         return "rouge"
     elif task == QUESTIONANSWERING:
-        return "squad"
-=======
+        # return "squad"
         return "rouge", "max"
->>>>>>> ee3162e2
     # TODO: elif task == your task, return the default metric name for your task,
     #  e.g., if task == MULTIPLECHOICE, return "accuracy"
     #  notice this metric name has to be in ['accuracy', 'bertscore', 'bleu', 'bleurt',
@@ -44,7 +40,6 @@
 
 def tokenize_text(X, Y=None, task=None, custom_hpo_args=None):
     if task in (SEQCLASSIFICATION, SEQREGRESSION):
-<<<<<<< HEAD
         return tokenize_text_seqclassification(X, custom_hpo_task)
     # TODO: elif task == your task, return the tokenized result
     #  for example, if your task == MULTIPLE CHOICE, you should
@@ -71,7 +66,6 @@
 #     # set max_seq_length
 #     max_seq_length = min(custom_hpo_args.max_seq_length, tokenizer.model_max_length)
 #     pass
-=======
         X_tokenized, _ = tokenize_onedataframe(
             X, this_tokenizer=None, task=task, custom_hpo_args=custom_hpo_args
         )
@@ -103,7 +97,6 @@
             columns=["attention_mask", "input_ids", "decoder_input_ids"]
         )
     return model_inputs, labels
->>>>>>> ee3162e2
 
 
 def tokenize_onedataframe(
